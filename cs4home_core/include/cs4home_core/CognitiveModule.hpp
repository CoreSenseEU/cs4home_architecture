// Copyright 2024 Intelligent Robotics Lab
//
// Licensed under the Apache License, Version 2.0 (the "License");
// you may not use this file except in compliance with the License.
// You may obtain a copy of the License at
//
//     http://www.apache.org/licenses/LICENSE-2.0
//
// Unless required by applicable law or agreed to in writing, software
// distributed under the License is distributed on an "AS IS" BASIS,
// WITHOUT WARRANTIES OR CONDITIONS OF ANY KIND, either express or implied.
// See the License for the specific language governing permissions and
// limitations under the License.

#ifndef CS4HOME_CORE__COGNITIVEMODULE_HPP_
#define CS4HOME_CORE__COGNITIVEMODULE_HPP_

#include <dlfcn.h>
#include <tuple>
#include <string>

#include "cs4home_core/Afferent.hpp"
#include "cs4home_core/Core.hpp"
#include "cs4home_core/Coupling.hpp"
#include "cs4home_core/Efferent.hpp"
#include "cs4home_core/Meta.hpp"

#include "rclcpp/macros.hpp"
#include "rclcpp/rclcpp.hpp"
#include "rclcpp_lifecycle/lifecycle_node.hpp"

namespace cs4home_core
{

/**
 * @class CognitiveModule
 * @brief Extends the LifecycleNode to manage cognitive processing components in a ROS 2 lifecycle,
 *        including afferent, efferent, core, meta, and coupling components.
 */
class CognitiveModule : public rclcpp_lifecycle::LifecycleNode
{
public:
  RCLCPP_SMART_PTR_DEFINITIONS(CognitiveModule)
  using CallbackReturnT = rclcpp_lifecycle::node_interfaces::LifecycleNodeInterface::CallbackReturn;

<<<<<<< HEAD
  /**
   * @brief Constructs a CognitiveModule with the specified node options.
   * @param options Node options for configuring the lifecycle node.
   */
  explicit CognitiveModule(const rclcpp::NodeOptions & options = rclcpp::NodeOptions());
=======
  explicit CognitiveModule(
    const std::string & name,
    const rclcpp::NodeOptions & options = rclcpp::NodeOptions());
>>>>>>> f9245e1a

  /**
   * @brief Lifecycle transition callback for configuration.
   * @param state The current lifecycle state.
   * @return Result of the configuration, typically success or failure.
   */
  CallbackReturnT on_configure(const rclcpp_lifecycle::State & state);

  /**
   * @brief Lifecycle transition callback for activation.
   * @param state The current lifecycle state.
   * @return Result of the activation, typically success or failure.
   */
  CallbackReturnT on_activate(const rclcpp_lifecycle::State & state);

  /**
   * @brief Lifecycle transition callback for deactivation.
   * @param state The current lifecycle state.
   * @return Result of the deactivation, typically success or failure.
   */
  CallbackReturnT on_deactivate(const rclcpp_lifecycle::State & state);

  /**
   * @brief Lifecycle transition callback for cleanup.
   * @param state The current lifecycle state.
   * @return Result of the cleanup, typically success or failure.
   */
  CallbackReturnT on_cleanup(const rclcpp_lifecycle::State & state);

  /**
   * @brief Lifecycle transition callback for shutdown.
   * @param state The current lifecycle state.
   * @return Result of the shutdown, typically success or failure.
   */
  CallbackReturnT on_shutdown(const rclcpp_lifecycle::State & state);

  /**
   * @brief Lifecycle transition callback for error handling.
   * @param state The current lifecycle state.
   * @return Result of the error handling, typically success or failure.
   */
  CallbackReturnT on_error(const rclcpp_lifecycle::State & state);

protected:
  Afferent::SharedPtr afferent_; /**< Pointer to the Afferent component. */
  Efferent::SharedPtr efferent_; /**< Pointer to the Efferent component. */
  Core::SharedPtr core_; /**< Pointer to the Core component. */
  Meta::SharedPtr meta_; /**< Pointer to the Meta component. */
  Coupling::SharedPtr coupling_; /**< Pointer to the Coupling component. */

  std::string core_name_; /**< Name of the Core component. */
  std::string afferent_name_; /**< Name of the Afferent component. */
  std::string efferent_name_; /**< Name of the Efferent component. */
  std::string meta_name_; /**< Name of the Meta component. */
  std::string coupling_name_; /**< Name of the Coupling component. */

  /**
   * @brief Loads a specified component by name and returns a shared pointer to it.
   * @tparam T Type of the component to load.
   * @param name Name of the component to load.
   * @param parent Shared pointer to the parent lifecycle node.
   * @return A tuple containing the loaded component pointer and its name.
   */
  template<class T>
  std::tuple<typename T::SharedPtr, std::string> load_component(
    const std::string & name, rclcpp_lifecycle::LifecycleNode::SharedPtr parent);
};

}  // namespace cs4home_core

#endif  // CS4HOME_CORE__COGNITIVEMODULE_HPP_

// #include "rclcpp_components/register_node_macro.hpp"
//
// // Register the component with class_loader.
// // This acts as a sort of entry point, allowing the component to be discoverable when its library
// // is being loaded into a running process.
// RCLCPP_COMPONENTS_REGISTER_NODE(cs4home_core::CognitiveModule)<|MERGE_RESOLUTION|>--- conflicted
+++ resolved
@@ -43,17 +43,15 @@
   RCLCPP_SMART_PTR_DEFINITIONS(CognitiveModule)
   using CallbackReturnT = rclcpp_lifecycle::node_interfaces::LifecycleNodeInterface::CallbackReturn;
 
-<<<<<<< HEAD
+
   /**
    * @brief Constructs a CognitiveModule with the specified node options.
    * @param options Node options for configuring the lifecycle node.
    */
-  explicit CognitiveModule(const rclcpp::NodeOptions & options = rclcpp::NodeOptions());
-=======
   explicit CognitiveModule(
     const std::string & name,
     const rclcpp::NodeOptions & options = rclcpp::NodeOptions());
->>>>>>> f9245e1a
+
 
   /**
    * @brief Lifecycle transition callback for configuration.
