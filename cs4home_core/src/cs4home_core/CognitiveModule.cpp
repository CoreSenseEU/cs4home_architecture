--- conflicted
+++ resolved
@@ -17,19 +17,15 @@
 namespace cs4home_core
 {
 
-<<<<<<< HEAD
+
 /**
  * @brief Constructs a CognitiveModule and declares parameters.
  * @param options Node options to initialize the CognitiveModule instance.
  */
-CognitiveModule::CognitiveModule(const rclcpp::NodeOptions & options)
-: LifecycleNode("cognitive_module", options)
-=======
 CognitiveModule::CognitiveModule(
   const std::string & name,
   const rclcpp::NodeOptions & options)
 : LifecycleNode(name, options)
->>>>>>> f9245e1a
 {
   declare_parameter("core", core_name_);
   declare_parameter("afferent", afferent_name_);
@@ -59,9 +55,7 @@
     return CallbackReturnT::FAILURE;
   }
 
-<<<<<<< HEAD
-  // ... Repeating similar configuration blocks for other components
-=======
+
   get_parameter("efferent", efferent_name_);
   std::string error_efferent;
   std::tie(efferent_, error_efferent) = load_component<Efferent>(
@@ -83,13 +77,12 @@
       get_name(), afferent_name_.c_str(), error_afferent.c_str());
     return CallbackReturnT::FAILURE;
   }
->>>>>>> f9245e1a
+
 
   core_->set_afferent(afferent_);
   core_->set_efferent(efferent_);
 
-<<<<<<< HEAD
-=======
+
   get_parameter("meta", meta_name_);
   std::string error_meta;
   std::tie(meta_, error_meta) = load_component<Meta>(meta_name_, shared_from_this());
@@ -111,7 +104,6 @@
     return CallbackReturnT::FAILURE;
   }
 
->>>>>>> f9245e1a
   return CallbackReturnT::SUCCESS;
 }
 
